--- conflicted
+++ resolved
@@ -7,10 +7,6 @@
 # RPGN
 
 *Note: this is not a complete implementation of the PGN standard.*
-<<<<<<< HEAD
-*Note: I've yanked the crate for now, because there's some significant issues.*
-=======
->>>>>>> 02ea5bb9
 
 <ins>R</ins>ust <ins>P</ins>ortable <ins>G</ins>ame <ins>N</ins>otation.
 
