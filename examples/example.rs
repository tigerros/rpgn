<<<<<<< HEAD
use std::time::Instant;
use rpgn::Game;
=======
use rpgn::Pgn;
>>>>>>> 4cc33f0a

const PGN: &str = r#"[Event "Live Chess"]
[Site "Chess.com"]
[Date "2024.05.02"]
[Round "-"]
[White "Viih_Sou"]
[Black "DanielNaroditsky"]
[Result "1-0"]
[CurrentPosition "r3r1k1/pppq3p/7B/6p1/P3n1B1/1P2P2P/3P1R2/Q5K1 b - -"]
[Timezone "UTC"]
[ECO "A00"]
[ECOUrl "https://www.chess.com/openings/Ware-Opening-Meadow-Hay-Mistake"]
[UTCDate "2024.05.02"]
[UTCTime "12:39:49"]
[WhiteElo "3132"]
[BlackElo "3042"]
[TimeControl "180"]
[Termination "Viih_Sou won by resignation"]
[StartTime "12:39:49"]
[EndDate "2024.05.02"]
[EndTime "12:42:32"]
[Link "https://www.chess.com/game/live/108392482471"]
[WhiteUrl "https://www.chess.com/bundles/web/images/noavatar_l.84a92436.gif"]
[WhiteCountry "27"]
[WhiteTitle "GM"]
[BlackUrl "https://images.chesscomfiles.com/uploads/v1/user/1715324.840b7522.50x50o.71a0c2d59885.jpg"]
[BlackCountry "2"]
[BlackTitle "GM"]

1. a4 e5 2. Ra3 Bxa3 3. Nxa3 d5 4. b3 Nc6 5. Bb2 Nf6 6. g3 O-O 7. Bg2 Re8 8. e3
Bg4 9. Qa1 d4 10. h3 dxe3 11. fxe3 Bf5 12. Nf3 Nb4 13. O-O Nxc2 14. Nxc2 Bxc2
15. Bxe5 Be4 16. Bc3 Nh5 17. g4 Ng3 18. Rf2 f6 19. g5 Bxf3 20. Bxf3 fxg5 21.
Bxg7 Qd7 22. Bh6 Ne4 23. Bg4 Qe7 (23... Qe7 24. Be6+) 1-0"#;

const PGN2: &str = r#"[Event "Let's Play!"]
[Site "Chess.com"]
[Date "2024.02.14"]
[Round "?"]
[White "4m9n"]
[Black "tigerros0"]
[Result "0-1"]
[WhiteElo "1490"]
[BlackElo "1565"]
[ECO "C50"]
[TimeControl "600+0"]

1. e4 ( 1. d4 1... d5 ( 1... f5 ) ) 1... e5 2. Nf3 2... Nc6 3. Bc4 3... Nf6 ( 3... Bc5 ) 4. d3"#;


fn main() {
<<<<<<< HEAD
    //println!("{:#?}", Game::from_str(PGN));

    let start = Instant::now();
    let game = Game::from_str(PGN2);
    let elapsed = start.elapsed().as_micros();
    println!("From PGN elapsed: {elapsed:?} micros");
    let game = game.first().unwrap().as_ref().unwrap();
    let start = Instant::now();
    let _ = game.to_pgn();
    let elapsed = start.elapsed().as_micros();
    println!("From PGN elapsed: {elapsed:?} micros");
=======
    let pgn = Pgn::from_str(PGN);

    println!("Parsed PGN: {pgn:#?}");
>>>>>>> 4cc33f0a
}<|MERGE_RESOLUTION|>--- conflicted
+++ resolved
@@ -1,9 +1,4 @@
-<<<<<<< HEAD
-use std::time::Instant;
-use rpgn::Game;
-=======
 use rpgn::Pgn;
->>>>>>> 4cc33f0a
 
 const PGN: &str = r#"[Event "Live Chess"]
 [Site "Chess.com"]
@@ -38,37 +33,8 @@
 15. Bxe5 Be4 16. Bc3 Nh5 17. g4 Ng3 18. Rf2 f6 19. g5 Bxf3 20. Bxf3 fxg5 21.
 Bxg7 Qd7 22. Bh6 Ne4 23. Bg4 Qe7 (23... Qe7 24. Be6+) 1-0"#;
 
-const PGN2: &str = r#"[Event "Let's Play!"]
-[Site "Chess.com"]
-[Date "2024.02.14"]
-[Round "?"]
-[White "4m9n"]
-[Black "tigerros0"]
-[Result "0-1"]
-[WhiteElo "1490"]
-[BlackElo "1565"]
-[ECO "C50"]
-[TimeControl "600+0"]
-
-1. e4 ( 1. d4 1... d5 ( 1... f5 ) ) 1... e5 2. Nf3 2... Nc6 3. Bc4 3... Nf6 ( 3... Bc5 ) 4. d3"#;
-
-
 fn main() {
-<<<<<<< HEAD
-    //println!("{:#?}", Game::from_str(PGN));
-
-    let start = Instant::now();
-    let game = Game::from_str(PGN2);
-    let elapsed = start.elapsed().as_micros();
-    println!("From PGN elapsed: {elapsed:?} micros");
-    let game = game.first().unwrap().as_ref().unwrap();
-    let start = Instant::now();
-    let _ = game.to_pgn();
-    let elapsed = start.elapsed().as_micros();
-    println!("From PGN elapsed: {elapsed:?} micros");
-=======
     let pgn = Pgn::from_str(PGN);
 
     println!("Parsed PGN: {pgn:#?}");
->>>>>>> 4cc33f0a
 }